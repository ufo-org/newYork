#define _GNU_SOURCE

#include <linux/userfaultfd.h>
#include <sys/syscall.h>
#include <sys/types.h>
#include <sys/stat.h>
#include <sys/ioctl.h>
#include <sys/mman.h>
#include <stdint.h>
#include <string.h>
#include <assert.h>
#include <unistd.h>
#include <pthread.h>
#include <semaphore.h>
#include <poll.h>
#include <fcntl.h>
#include <stdio.h>
#include <stdarg.h>
#include <sys/epoll.h>
#include <stdlib.h>
#include <errno.h>

// #include <openssl/sha.h>
#include "blake3/blake3.h"

#include "userfaultCore.h"

#include "../unstdLib/math.h"
#include "../unstdLib/errors.h"

#include "userFaultCoreInternal.h"
#include "oroboros.h"

/* System init and initial worker thread */

static size_t pageSize = 0;

static inline void blake3(const unsigned char *data, size_t data_len, unsigned char *out){
  blake3_hasher hasher;
  blake3_hasher_init(&hasher);
  blake3_hasher_update(&hasher, data, data_len);
  blake3_hasher_finalize(&hasher, out, BLAKE3_OUT_LEN);
}

static size_t get_page_size(){
  long ret = sysconf(_SC_PAGESIZE);
  if (ret == -1) {
    perror("sysconf/pagesize");
    exit(1);
  }
  assert(ret > 0);
  return ret;
}

static inline uint32_t ufoWritebackBitmapSize(ufObject* o){
  uint32_t bitmapSize = ceilDiv(o->config.elementCt, o->config.objectsAtOnce); // number of slots
  bitmapSize = ceilDiv(bitmapSize, 8); // number of bytes for those slots, rounded up
  bitmapSize = ceilDiv(bitmapSize, pageSize) * pageSize; // round up to the next page boundary
  return bitmapSize;
}

static inline uint64_t ufoWritebackTotalSize(ufObject* o){
  return ufoWritebackBitmapSize(o) + (o->config.stride * o->config.elementCt);
}

//static uint32_t loadChunkSize(ufObject* o){
//  const uint32_t atOnce = o->config.objectsAtOnce;
//  const uint32_t stride = o->config.stride;
//
//  assert(atOnce > 0);
//  assert(stride > 0);
//  assert(__builtin_clz(atOnce) + __builtin_clz(stride) >= 32);
//
//  return o->config.objectsAtOnce * o->config.stride;
//}

int check_totals (ufInstance* i) {
  uint64_t total = 0;
  void sum(size_t i, oroboros_item_t *item, void* user_data) { total += item->size; }
  oroboros_for_each(i->chunkRecord, sum, NULL);
  return i->usedMemory == total;
}

static int readMsgSlowPath(const int fd, const int sz, char* m, int readBytes){
  assert(readBytes != sz);
  int toRead = sz;
  do{
    if(readBytes == 0)
      return 2;
    if(readBytes < 0){
      if(errno == EAGAIN || errno == EWOULDBLOCK)
        return 1;
      return -1;
    }

    // Not an error, merely a partial read
    // With pipes and userfault FDs this should be pretty darn rare if not nonexistant
    toRead -= readBytes;
    assert(toRead > 0);
    if(0 == toRead)
      return 0;
    m += readBytes;

    readBytes = read(fd, m, toRead);
  }while(true);
}

static inline int readMsg(const int fd, const int sz, char* msg){
  int readBytes = read(fd, msg, sz);
  // Common case, we read the whole thing in one go and return
  // We expect readMsg to mostly be called after epoll told us there are things waiting
  if(__builtin_expect(sz == readBytes, 1))
    return 0;
  // Call out to the slow path instead of inlining it here
  // The intent is to make this function small enough to be a good inlining candidate
  return readMsgSlowPath(fd, sz, msg, readBytes);
}

static void handlerShutdown(ufInstance* i, bool selfFree){
  // don't need events anymore
  close(i->epollFd);

  // This should have been done already and we expect this to return an error
  // nobody should write to us anymore
  close(i->msgPipe[1]);

  //Nuke all the objects
  void nullObject(entry* e){
    ufObject* ufo = asUfo(e->valuePtr);
    if(NULL != ufo) {
      //printf("shtdn: %p (%li) \n", ufo->start, ufo->trueSize);
      munmap(ufo->start, ufo->trueSize);

      //printf("shtdw: %p (%li) \n", ufo->writebackMmapBase, ufoWritebackTotalSize(ufo));
      munmap(ufo->writebackMmapBase, ufoWritebackTotalSize(ufo));
      close(ufo->writebackMmapFd); // temp file is destroyed when the last handle to it is closed
    } else
      assert(false);
  }
  listWalk(i->objects, nullObject);

  ufAsyncMsg msg;
  while(!readMsg(i->msgPipe[0], sizeof(msg), (char*)&msg)){
    switch(msg.msgType){
      case ufAllocateMsg:
        *msg.return_p = ufShuttingDown;
        sem_post(msg.completionLock_p);
        break;

      case ufFreeMsg:
        *msg.return_p = 0;
        sem_post(msg.completionLock_p);
        break;

      case ufShutdownMsg:
        continue; // we know

      default:
        assert(false); // Unexpected and bad!
        break;
    }
  }
  close(i->msgPipe[0]);

  free(i->buffer);

  close(i->ufFd); //Do this last. If something is still (improperly) active this will likely crash the whole program
  if(selfFree)
    free(i);
}

static int ufCopy(ufInstance* i, struct uffdio_copy* copy){
  int res;
  do{
    assert(errno == 0);
    res = ioctl(i->ufFd, UFFDIO_COPY, copy);
    if(res == 0){
      assert(copy->copy == copy->len);
      return 0;
    }else{
      assert(-1 == res);
      if(errno == EAGAIN){
        const int64_t copied = copy->copy;
        assert(copied > 0);
        assert(copied < copy->len);
        copy->len -= copied;
        copy->src += copied;
        copy->dst += copied;
        copy->copy = 0;
        errno = 0;
      }else{
        return -1;
      }
    }
  }while(1);
}

static int reclaimMemory(ufInstance* i, oroboros_item_t* chunkMetadata){
  if(0 == chunkMetadata->size)
    return 0; // this chunk was already reclaimed
<<<<<<< HEAD
  uint8_t* sha = (uint8_t*)alloca(BLAKE3_OUT_LEN);
  blake3(chunkMetadata->address, chunkMetadata->size, sha);

  // Let the compiler make this fast
  bool isEqual = true;
  for(int i = 0; i < BLAKE3_OUT_LEN; i++)
    isEqual = isEqual && sha[i] == chunkMetadata->sha[i];
=======
  // If a UFO is read only just discard the memory
  if(!asUfo(chunkMetadata->ufo)->config.readOnly){
    uint8_t* sha = (uint8_t*)alloca(BLAKE3_OUT_LEN);
    blake3(chunkMetadata->address, chunkMetadata->size, sha);

    // Let the compiler make this fast
    bool isEqual = true;
    for(int i = 0; i < BLAKE3_OUT_LEN; i++)
      isEqual = isEqual && sha[i] == chunkMetadata->sha[i];
>>>>>>> 131b5eba

    if(!isEqual){
      // When the memory changed write it out to the writeback file
      ufObject *ufo = asUfo(chunkMetadata->ufo);
      uint64_t offset = ((uint64_t)chunkMetadata->address) - (uint64_t) ufGetValuePointer(ufo);

      uint32_t bitIndex = offset / (ufo->config.stride * ufo->config.objectsAtOnce);
      ufo->writebackMmapBase[bitIndex >> 3] |= 1 << (bitIndex & 7);

      memcpy(ufo->writebackMmapBase + ufo->writebackMmapBitmapLength, chunkMetadata->address, chunkMetadata->size);
    }
  }

  madvise(chunkMetadata->address, chunkMetadata->size, MADV_DONTNEED); // also possible: MADV_FREE

  i->usedMemory -= chunkMetadata->size;
  assert(check_totals(i));

  return 0;
}

static int ensureFreeMemory(ufInstance* i, uint32_t ensureFreeAmount){
  int res;
  if (i->usedMemory + ensureFreeAmount > i->highWaterMarkBytes) {
    while (i->usedMemory + ensureFreeAmount > i->lowWaterMarkBytes) {
      oroboros_item_t chunkMetadata;

      tryPerrInt(res, oroboros_pop(i->chunkRecord, &chunkMetadata),
          "Reclaiming all the elements from ring buffer did not free enough memory "
          "to allocate incoming chunk without breaking the high water mark memory usage threshold",
          error);
      tryPerrInt(res, reclaimMemory(i, &chunkMetadata), "error reclaiming memory", error);
    }
  }

  return 0;

  error:
  return -1;
}

static int readHandleUfEvent(ufInstance* i){
  struct uffd_msg msg;

  int res;
  tryPerrNegOne(res, readMsg(i->ufFd, sizeof(msg), (char*)&msg), "error reading from userfault", error);
  switch(res){
    case 1:
      // Huh… read nothing? Not really an error, though we should only get here when there is something to read
      perror("nothing to read");
      return 0;
    case 2:
      return 0; // File handle closed? We shouldn't see this
  }

  if(!(msg.event & UFFD_EVENT_PAGEFAULT)) {
    perror("Unknown userfault event");
    assert(false);
    goto error;
  }

  const uint64_t faultAtAddr = msg.arg.pagefault.address;
  assert(0 == (faultAtAddr % pageSize));

  entry e;
  tryPerrInt(res, listFind(i->objects, &e, (void*)faultAtAddr), "no known object for fault", error);
  ufObject* ufo = asUfo(e.valuePtr);

  const uint64_t bodyStart = (uint64_t) ufo->start + ufo->config.headerSzWithPadding;
  const uint64_t faultRelBody = faultAtAddr - bodyStart; // Translate the fault address to an address relative to the body of the object
  const uint64_t bytesAtOnce = ufo->config.objectsAtOnce * ufo->config.stride;

  const uint64_t faultAtLoadBoundaryRelBody  = (faultRelBody / bytesAtOnce) * bytesAtOnce; // Round down to the next loading boundary
  assert(0 == faultAtLoadBoundaryRelBody % bytesAtOnce);
  assert(0 == faultAtLoadBoundaryRelBody % ufo->config.stride);
  const uint64_t faultAtLoadBoundaryAbsolute = faultAtLoadBoundaryRelBody + bodyStart;

  const uint64_t idx = faultAtLoadBoundaryRelBody / ufo->config.stride;

  uint64_t actualFillCt = ufo->config.objectsAtOnce;
  if(idx + actualFillCt > ufo->config.elementCt)
    actualFillCt = ufo->config.elementCt - idx;

  const uint64_t fillSizeBytes = ceilDiv(actualFillCt * ufo->config.stride, pageSize) * pageSize;
  if (fillSizeBytes > i->highWaterMarkBytes) {
    // This is guarded against at object creation but it remains here in case there is a change in the math and the check isn't properly performed
    perror("Cannot load a chunk whose size is greater than the total number of memory dedicated "
           "to storing chunk data (high water mark).");
    goto error;
  }

  tryPerrInt(res, ensureFreeMemory(i, fillSizeBytes), "error ensuring memory capacity", error);

  if(__builtin_expect(i->bufferSize < fillSizeBytes, 0)){
    tryPerrNull(i->buffer, realloc(i->buffer, fillSizeBytes), "cannot realloc buffer", error);
    i->bufferSize = fillSizeBytes;
  }

  int callout(ufPopulateCalloutMsg* msg){
    switch(msg->cmd){
      case ufResolveRangeCmd:
        return 0; // Not yet implemented, but this is advisory only so no error
      case ufExpandRange:
        return ufWarnNoChange; // Not yet implemented, but callers have to deal with this anyway, even spuriously
      default:
        return ufBadArgs;
    }
    __builtin_unreachable();
  }

  uint32_t chunkIndex = faultAtLoadBoundaryRelBody / (ufo->config.stride * ufo->config.objectsAtOnce);
  uint8_t* copySource;
  assert((chunkIndex >> 3) <= ufo->writebackMmapBitmapLength);
  if(ufo->writebackMmapBase[chunkIndex >> 3] & (1 << (chunkIndex & 7)) ){
    // Pull in from the writeback
    copySource = ufo->writebackMmapBase + ufo->writebackMmapBitmapLength;
  }else{
    // callout to the user supplied function
    //uint64_t startValueIdx, uint64_t endValueIdx, ufPopulateCallout callout, ufUserData userData, char* target
    tryPerrInt(res,
        ufo->config.populateFunction(idx, idx + actualFillCt, callout, ufo->config.userConfig, i->buffer),
        "populate error", error);
    copySource = (uint8_t*)i->buffer;
  }

  oroboros_item_t chunkMetadata = {
          .size    = fillSizeBytes,
          .address = (void *) faultAtLoadBoundaryAbsolute,
          .ufo     = ufo
  };
<<<<<<< HEAD
=======
  if(!ufo->config.readOnly)
    blake3(copySource, fillSizeBytes, chunkMetadata.sha);
>>>>>>> 131b5eba

  struct uffdio_copy copy = (struct uffdio_copy){
      .src = (uint64_t) copySource,
      .dst = faultAtLoadBoundaryAbsolute,
      .len = fillSizeBytes,
      .mode = 0};
  tryPerrNegOne(res, ufCopy(i, &copy), "error copying", error);

<<<<<<< HEAD
  //TODO CMYK 2020.05.26 : Blake 2 or 3 would be faster, but this was handy
  blake3(copySource, fillSizeBytes, chunkMetadata.sha);
=======
  if(!ufo->config.readOnly) // read only chunks don't need hashes
    blake3(copySource, fillSizeBytes, chunkMetadata.sha);
>>>>>>> 131b5eba

  assert(check_totals(i));

  i->usedMemory += fillSizeBytes;
  tryPerrInt(res, oroboros_push(i->chunkRecord, chunkMetadata, true),
    "Could not push metadata onto the ring buffer. The ring buffer cannot resize.", error);  // FIXME consider adding an upper limit to size

  assert(check_totals(i));

  return 0;

  error:
  return -1;
}

#ifndef NDEBUG
static bool nonOverlapping(ufInstance* i, ufObject* ufo){
  bool isOverlapping = false;

  const uint64_t uS = ufo->startI, uE = uS + ufo->trueSize;

  void cb(entry* etr){
    const uint64_t s = (uint64_t)etr->ptr, e = s + etr->length;

    isOverlapping |= s >= uS && s < uE;
    isOverlapping |= e >= uS && e < uE;

    isOverlapping |= uS >= s && uS < e;
    isOverlapping |= uE >= s && uE < e;
  }

  listWalk(i->objects, cb);

  return isOverlapping;
}
#endif

#define UFFD_IOCTLS_NEEDED      \
	((__u64)1 << _UFFDIO_WAKE |		\
	 (__u64)1 << _UFFDIO_COPY |		\
	 (__u64)1 << _UFFDIO_ZEROPAGE)

static int allocateUfo(ufInstance* i, ufAsyncMsg* msg){
  assert(ufAllocateMsg == msg->msgType);
  int res;
  ufObject* ufo = asUfo(msg->theUfo);

  const uint64_t fillSizeBytes = ceilDiv(ufo->config.objectsAtOnce * ufo->config.stride, pageSize) * pageSize;
  if (fillSizeBytes > i->highWaterMarkBytes) {
    perror("Cannot allocate an object whose chunk size is greater than the total number of memory dedicated "
           "to storing chunk data (high water mark).");
    goto error;
  }

  // allocate a memory region to be managed by userfaultfd
  /* With writeback files we can allow writes! */
  tryPerr(ufo->start, ufo->start == (void*)-1, mmap(NULL, ufo->trueSize, PROT_READ | PROT_WRITE, MAP_PRIVATE|MAP_ANONYMOUS|MAP_NORESERVE, -1, 0), "error allocating ufo memory", callerErr);
  //printf("alloc: %p (%li) \n", ufo->start, ufo->trueSize);

  /* With writeback files the whole mapping is already writeable */
  //  tryPerrInt(res, mprotect(ufo->start, ufo->config.headerSzWithPadding, PROT_READ|PROT_WRITE), "error changing header write protections", mprotectErr); // make the header writeable

  // register with the kernel
  struct uffdio_register ufM;
  ufM = (struct uffdio_register) {.range = {.start = ufo->startI, .len = ufo->trueSize}, .mode = UFFDIO_REGISTER_MODE_MISSING, .ioctls = 0};
  tryPerrInt(res, ioctl(i->ufFd, UFFDIO_REGISTER, &ufM), "error registering ufo with kernel", callerErr);

  if((ufM.ioctls & UFFD_IOCTLS_NEEDED) != UFFD_IOCTLS_NEEDED) {
    perror("missing userfaultfd ioctl\n");
    goto error;
  }

  tryPerrInt(res, listAdd(i->objects, ufo->start, ufo->trueSize, ufo), "unknown UFO", callerErr);

  // zero the header area so it doesn't fault
  if(ufo->config.headerSzWithPadding > 0){
    struct uffdio_zeropage ufZ = (struct uffdio_zeropage) {.mode = 0, .range = {.start = ufo->startI, .len = ufo->config.headerSzWithPadding}};
    tryPerrInt(res, ioctl(i->ufFd, UFFDIO_ZEROPAGE, &ufZ), "error zeroing ufo header", error);
  }

  assert(nonOverlapping(i, ufo));

  *msg->return_p = 0;

  tryPerrInt(res, sem_post(msg->completionLock_p), "error unlocking waiter", error);

  return 0;

//  mprotectErr:
//  munmap(ufo->start, size);

  callerErr:
  *msg->return_p = -2; // error
  tryPerrInt(res, sem_post(msg->completionLock_p), "error unlocking waiter for free on caller Err", error);
  return 0;

  error:
  return -1;
}

static int resetUfo(ufInstance* i, ufAsyncMsg* msg){
  assert(ufResetMsg == msg->msgType);
  int res;
  ufObject* ufo = asUfo(msg->theUfo);

  //Bulk free the memory, but not the header
  const uint64_t sizeWithoutHeader = ufo->trueSize - ufo->config.headerSzWithPadding;
  tryPerrInt(res, madvise(ufGetValuePointer(ufo), sizeWithoutHeader, MADV_DONTNEED), "error clearing memory on reset", errMadv);

  // Clean up this UFO's chunks in the oroboros
  void markFree(size_t idx, oroboros_item_t* e, void* usr){
    if(e->ufo == ufo){
      i->usedMemory -= e->size;
      // clear the structure entirely, also marks it as claimed by setting size to 0
      memset(e, 0, sizeof(oroboros_item_t));

      assert(check_totals(i));
    }
  }
  oroboros_for_each(i->chunkRecord, markFree, NULL);

  // Also clean up the writeback file by punchuing a big old hole in it
  tryPerrInt(res, madvise(ufo->writebackMmapBase, ufoWritebackTotalSize(ufo), MADV_REMOVE), "error clearing writeback on reset", errMadv);

  *msg->return_p = 0; // Success
  tryPerrInt(res, sem_post(msg->completionLock_p), "error unlocking waiter for free", errSem);

  return 0;

  errMadv:
  errSem:
  return res;
}

static int freeUfo(ufInstance* i, ufAsyncMsg* msg){
  assert(ufFreeMsg == msg->msgType);
  int res;

  ufObject* ufoRawPtr = msg->theUfo;
  assert(nonOverlapping(i, ufoRawPtr));

  // Make a copy of the UFO object so we can release the waiting thread as quickly as possible
  ufObject ufo;
  memcpy(&ufo, ufoRawPtr, sizeof(ufObject));

  //printf(" free: %p (%li) \n", ufo.start, ufo.trueSize);

  struct uffdio_register ufM;

  const uint64_t writebackSize = ufoWritebackTotalSize(&ufo);
  const uint64_t size = ufo.trueSize;
  ufM = (struct uffdio_register) {.range = {.start = ufo.startI, .len = size}};
  tryPerrInt(res, ioctl(i->ufFd, UFFDIO_UNREGISTER, &ufM), "error unregistering ufo with UF", callerErr);

  tryPerrInt(res, listRemove(i->objects, ufo.start), "unknown UFO", callerErr);
  
  tryPerrInt(res, munmap(ufo.start, size), "error munmapping ufo", error);

  *msg->return_p = 0; // Success
  tryPerrInt(res, sem_post(msg->completionLock_p), "error unlocking waiter for free", error);

  // The waiting thread is now released after we finish unmapping and clearing, but we still have internal cleanup to do
  // Note that at this point the original UFO object might have been freed or worse

  void mark (size_t index, oroboros_item_t *item, void *data) {
    if (item->ufo == ufoRawPtr) { // note we use the cached ptr
      i->usedMemory -= item->size;
      // clear the structure entirely, also marks it as claimed by setting size to 0
      memset(item, 0, sizeof(oroboros_item_t));

      assert(check_totals(i));
      // We don't actually reclaim here, because it's done for the whole object.
    }
  }
  oroboros_for_each(i->chunkRecord, mark, NULL);

  //printf("wb un: %p (%li) \n", ufo.writebackMmapBase, writebackSize);
  munmap(ufo.writebackMmapBase, writebackSize);
  close(ufo.writebackMmapFd); // temp file is destroyed when the last handle to it is closed

  return 0;

  callerErr:
  *msg->return_p = -2; // error
  tryPerrInt(res, sem_post(msg->completionLock_p), "error unlocking waiter for free on caller Err", error);
  return 0;

  error:
  return -1;
}

static int readHandleMsg(ufInstance* i, bool* selfFreeP){
  ufAsyncMsg msg;
  int res;
  tryPerrNegOne(res, readMsg(i->msgPipe[0], sizeof(ufAsyncMsg), (char*)&msg), "error reading from pipe", error);
  switch(res){
    case 1:
      // Huh… read nothing? Not really an error, though we should only get here when there is something to read
      perror("nothing to read");
      return 0;
    case 2:
      goto shutdown;
  }

  assert(msg.msgType >= ufShutdownMsg && msg.msgType <= ufFreeMsg);
  // Soft errors are handled in the calls, we only worry about hard errors (ones that bring down the system)
  switch(msg.msgType){
    case ufAllocateMsg:
      tryPerrInt(res, allocateUfo(i, &msg), "error allocating ufo", error);
      break;

    case ufResetMsg:
      tryPerrInt(res, resetUfo(i, &msg), "error resetting ufo", error);
      break;

    case ufFreeMsg:
      tryPerrInt(res, freeUfo(i, &msg), "error freeing ufo", error);
      break;

    case ufShutdownMsg:
      *selfFreeP = msg.selfFree;
      shutdown:
      return 1;
  }
  return 0; // Success

  error:
  return -1;
}

#define MAX_EVENTS 2 // We only register 2 handles. 2 is literally the max for us

static int ePollLoop(ufInstance* i, struct epoll_event* events){
  int nRdy;
  do{
    nRdy = epoll_wait(i->epollFd, events, MAX_EVENTS, 200);
    if(nRdy >= 0)
      return nRdy;
    if(errno != EINTR){
      perror("epoll error");
      return -1;
    }

    errno = 0;
  }while(true);
}

static void* handler(void* arg){
  ufInstance* i = asUfInstance(arg);
  bool selfFree = true;

  struct epoll_event events[MAX_EVENTS];
  int nRdy, res;

  do{
    tryPerrNegOne(nRdy, ePollLoop(i, events), "Error while polling for events", error);

    for(int x = 0; x < nRdy; x++){
      if(events[x].data.fd == i->ufFd){
        tryPerrInt(res, readHandleUfEvent(i), "error handling an event, shutting down", error);
      }else{
        assert(events[x].data.fd == i->msgPipe[0]);
        tryPerr(res, res < 0, readHandleMsg(i, &selfFree), "error handling an event, shutting down", error);
        switch(res){
          case 0:  continue; // No worries
          case 1:  goto shutdown; // got the shutdown signal
          default: goto error;
        }
      }
    }
  }while(true);
  shutdown:
  handlerShutdown(i, selfFree);
  return NULL;

  error:
  perror("\n\n\n CRASHING \n\n\n");
  handlerShutdown(i, true); // On an error always self-free
  return NULL;
}

static int initUfFileDescriptor(ufInstance* ins){
  int res;

  // open the userfault fd
  int uffd = syscall(__NR_userfaultfd, O_CLOEXEC | O_NONBLOCK);
  if(uffd == -1){
    perror("syscall/userfaultfd");
    return -1;
  }

  ins->ufFd = uffd;

  // enable for api version and check features
  struct uffdio_api uffdio_api;
  uffdio_api.api = UFFD_API;
  uffdio_api.features = 0;
  // UFFD_FEATURE_EVENT_REMOVE; This is needed to bne notified of removals, though we will be the ones doing those...
  // | UFFD_FEATURE_EVENT_UNMAP; // Unmapping is when someone un-mmaps an area, this really shouldn't be happening by anyone but us!
  tryPerrInt(res, ioctl(uffd, UFFDIO_API, &uffdio_api), "ioctl/uffdio_api", ioctlErr);

  if (uffdio_api.api != UFFD_API) {
    perror("unsupported userfaultfd api\n");
    return -1;
  }

  ioctlErr:
  return res;
}

int ufSetMemoryLimits(ufInstance_t instance, size_t highWaterMarkBytes, size_t lowWaterMarkBytes) {
  ufInstance* ins =  asUfInstance(instance);

  if (0 != ins->userfaultThread) {
    perror("Memory limits can only be set before init");
    return -1;
  }

  if (!(highWaterMarkBytes > lowWaterMarkBytes)) {
    perror("High water mark must be greater than low water mark.");
    return -2;
  }

  ins->highWaterMarkBytes = highWaterMarkBytes;
  ins->lowWaterMarkBytes = lowWaterMarkBytes;
  return 0;
}

int ufInit(ufInstance_t instance){
  ufInstance* ins =  asUfInstance(instance);
  if(0 == pageSize)
    pageSize = get_page_size();

  if(ins->concurrency <= 0)
    ins->concurrency = 1;

  tryPerrNull(ins->buffer, malloc(pageSize * 20), "malloc error", mallocErr);
  ins->bufferSize = pageSize * 20;

  int res;
  /* init the userfault FD and the pipe FDs, set uf and the read end of the pipe to be nonblocking */
  tryPerrInt(res, initUfFileDescriptor(ins), "error initializing User-Fault file descriptor", errFd);
  int flags = fcntl(ins->ufFd, F_GETFL, 0);
  tryPerrInt(res, fcntl(ins->ufFd, F_SETFL, flags | O_NONBLOCK), "error setting userfault to nonblocking", errFd);

  tryPerrInt(res, pipe(ins->msgPipe), "error creating msg pipe", errPipe);
  flags = fcntl(ins->msgPipe[0], F_GETFL, 0);
  tryPerrInt(res, fcntl(ins->msgPipe[0], F_SETFL, flags | O_NONBLOCK), "error setting userfault to nonblocking", errPipe);

  tryPerrNegOne(ins->epollFd, epoll_create1(0), "Err init epoll", errEpoll);

  /* register events with epoll for the userfault file descriptor and our message pipe */
  struct epoll_event event;
  event.events = EPOLLIN;
  event.data.fd = ins->ufFd;
  tryPerrInt(res, epoll_ctl(ins->epollFd, EPOLL_CTL_ADD, ins->ufFd, &event), "error registering uffd with epoll", errRegUf);
  event.data.fd = ins->msgPipe[0];
  tryPerrInt(res, epoll_ctl(ins->epollFd, EPOLL_CTL_ADD, ins->msgPipe[0], &event), "error registering pipe read end with epoll", errRegPipe);

  //Everything in place? Start the handler thread
  tryPerrInt(res, pthread_create(&ins->userfaultThread, NULL, handler, ins), "error starting thread", errThread);

  // Initially, we're not using any memory, because no chunks have been populated
  ins->usedMemory = 0;

  return 0; //done and all good

  errThread:
  errRegPipe:
  errRegUf:

  close(ins->epollFd);
  errEpoll:

  close(ins->msgPipe[0]);
  close(ins->msgPipe[1]);
  errPipe:

  close(ins->ufFd);
  errFd:

  mallocErr:
  return -1;
}

ufInstance_t ufMakeInstance(){
  ufInstance* i = calloc(1, sizeof(ufInstance));
  if (i == NULL) {
      perror("Instance creation");
      return NULL;
  }
  i->objects = newList();
  i->chunkRecord = oroboros_init(1024);

  i->highWaterMarkBytes = 2l * 1024l * 1024l * 1024l; // 2G
  i->lowWaterMarkBytes  = 1l * 1024l * 1024l * 1024l; // 1G

  return i;
}

/* Objects and Object config */
ufObjectConfig_t makeObjectConfig0(uint32_t headerSize, uint64_t ct, uint32_t stride, int32_t minLoadCt){
  if(stride < 1)
    return NULL;

  ufObjectConfig* conf = calloc(1, sizeof(ufObjectConfig));

  conf->stride = stride;
  conf->elementCt = ct;
  conf->headerSize = headerSize;
  conf->readOnly = false;

  // If pageSize is zero, perhaps the framework was never initialized?
  assert(pageSize > 0);

  // the header starts at offset headerSzWithPadding - headerSize, the body at offset headerSzWithPadding
  conf->headerSzWithPadding = ceilDiv(headerSize, pageSize) * pageSize;

  if(minLoadCt < 1)
    minLoadCt = 1;

  //TODO: unit test this algorithm
  //the GCD of two numbers tells you how many of the larger you need for the smaller to divide evenly
  const size_t minPages = gcd(pageSize, conf->stride);
  uint32_t pMinObjects;
  if(pageSize > conf->stride){ // Common case, objects are (much) smaller than the page size, so flip minPages over into the number of objects
    assert(0 == (pageSize * minPages) % stride);
    pMinObjects = (pageSize * minPages) / stride;
  }else{
    pMinObjects = minPages; // uncommon, object is larger than a page and minPages is the number of them we need to get an even number of pages
  }

  //at least one min-objects worth, but as many as are needed to meet the requested minimum to load at once
  conf->objectsAtOnce = pMinObjects * ceilDiv(minLoadCt, pMinObjects);

  return (ufObjectConfig_t) conf;
}

static int sendMsg(ufInstance* i, ufAsyncMsg* msg){
  assert(msg->msgType >= ufShutdownMsg && msg->msgType <= ufFreeMsg);
  int res = write(i->msgPipe[1], msg, sizeof(ufAsyncMsg));
  if(res != sizeof(ufAsyncMsg)){
    perror("write error");
    assert(false);
  }
  return 0;
}

int ufAwaitShutdown(ufInstance_t instance){
  ufInstance* i = asUfInstance(instance);
  int res;
  tryPerrInt(res, pthread_join(i->userfaultThread, NULL), "error joining thread", joinErr);

  // once we join the thread we can finally free the instance
  free(i);
  return 0;

//  lockErr:
  joinErr:
  return -1;
}

int ufShutdown(ufInstance_t instance, bool free){
  ufInstance* i = asUfInstance(instance);

  //Self free is the inverse of our argument. Our argument asks to wait for freeing, the msg argument is telling the instance if it should free itself, no waiting
  ufAsyncMsg msg = (ufAsyncMsg){.msgType = ufShutdownMsg, .selfFree = !free };
  sendMsg(i, &msg); // If this fails it was shutting down / already down anyway
  close(i->msgPipe[1]); // Close the write side promptly. May race with another writer, but the instance will clear those
  if(!free)
    return 0;
  return ufAwaitShutdown(instance);
}

static int createWriebackFile(ufInstance* instance, ufObject* o){
  int res;

//  char* filename;
  int fd;

//  tryPerrNegOne(res, writebackFileName(&filename, instance, o->startI), "could name create writeback file Name", nameErr);
//  fprintf(stderr, "%s\n", filename);

  tryPerrNegOne(fd, open("/tmp/", O_RDWR | O_TMPFILE, 0600), "Could not open annon writeback file", fileErr);

  const uint32_t bitmapSize = ufoWritebackBitmapSize(o);
  const uint64_t writebackSize = ufoWritebackTotalSize(o);

  assert(64 - __builtin_clz(writebackSize) <= (sizeof(off_t) << 3));
  tryPerrInt(res, ftruncate(fd, writebackSize), "could not truncate file to required size", errTruncate);

  void* writebackMmapPtr;
  tryPerr(writebackMmapPtr, writebackMmapPtr == (void*)-1,
    mmap(NULL, writebackSize, PROT_READ | PROT_WRITE, MAP_SHARED, fd, 0), "could not mmap writeback", errMMap);


  o->writebackMmapFd = fd;
  o->writebackMmapBase = writebackMmapPtr;
  o->writebackMmapBitmapLength = bitmapSize;
  //printf("   wb: %p (%li) \n", o->writebackMmapBase, ufoWritebackTotalSize(o));
//  o->writebackFileName = filename;

  return 0;

  errMMap:
  errTruncate:
  close(fd);
//  unlink(filename);

  fileErr:
//  nameErr:
  return -1;
}

int ufCreateObject(ufInstance_t instance, ufObjectConfig_t objectConfig, ufObject_t* object_p){
  ufInstance*        i = asUfInstance(instance);
  ufObjectConfig* conf = asObjectConfig(objectConfig);

  int res = -1, returnVal = -1;
  ufObject* o;
  tryPerrNull(o, calloc(1, sizeof(ufObject)), "error allocating object", errAlloc);
  memcpy(&o->config, conf, sizeof(ufObjectConfig)); // objects contain a copy of the config so the original config can be reused
  o->instance = i;

  const uint64_t toAllocate = conf->headerSzWithPadding + ceilDiv(conf->stride*conf->elementCt, pageSize) * pageSize;
  o->trueSize = toAllocate;

  // Assign an ID to the object
  o->id = i->nextID++;

  // Init the allocation vars and message
  sem_t completionLock;
  tryPerrInt(res, sem_init(&completionLock, 0, 0), "error initializing the completion lock", semErr);
  ufAsyncMsg msg = (ufAsyncMsg) {.msgType = ufAllocateMsg, .theUfo = o, .completionLock_p = &completionLock, .return_p = &returnVal};

  // Ask the worker thread to allocate our object
  tryPerrInt(res, sendMsg(i, &msg), "error sending message, instance shutting down?", sendErr);
  // And wait for it to do so
  tryPerrInt(res, sem_wait(&completionLock), "error waiting for object creation", awaitErr);

  res = returnVal;
  if(res) goto initErr;

  // If we got success then the worker surely allocated our object
  assert(NULL != o->start);

  // Create a file to contain writes
  tryPerrInt(res, createWriebackFile(instance, o), "could not create writeback file", writebackErr);

  // Done and all went well
  sem_destroy(&completionLock);

  *object_p = o;
  return 0;

  writebackErr:
  initErr:
  awaitErr:
  sendErr:

  sem_destroy(&completionLock);
  semErr:

  assert(NULL != o);
  free(o);
  errAlloc:

  return res;
}

int ufIsObject(ufInstance_t instance, void* ptr){
  ufInstance* i = asUfInstance(instance);
  entry e;
  int res = listFind(i->objects, &e, ptr);
  return 0 == res;
}

int ufResetObject(ufObject_t object_p){
  ufObject*   o = asUfo(object_p);
  ufInstance* i = o->instance;

  if(NULL == i)
    return -1;

  int res = -1, returnVal = -1, sendErr = 0;
  sem_t completionLock;
  tryPerrInt(res, sem_init(&completionLock, 0, 0), "error initializing the completion lock", semErr);

  // Init the reset request
  ufAsyncMsg msg = (ufAsyncMsg) {.msgType = ufResetMsg, .theUfo = o, .return_p = &returnVal, .completionLock_p = &completionLock};
  // send the request
  tryPerrInt(sendErr, sendMsg(i, &msg), "instance shutting down", shuttingDown);

  tryPerrInt(res, sem_wait(&completionLock), "error waiting for object destruction", awaitErr);

  semErr:
  shuttingDown:
  awaitErr:

  return returnVal; // set by the far side
}

ufObject_t ufLookupObjectByMemberAddress(ufInstance_t instance, void* ptr){
  ufInstance* i = asUfInstance(instance);

  int res;
  entry e;
  res = listFind(i->objects, &e, ptr);
  if(0 != res)
    return NULL;

  ufObject* ufo = asUfo(e.valuePtr);

  #ifndef NDEBUG
  const uint64_t ptrI = (uint64_t) ptr;
  assert(ptrI >= ufo->startI);
  assert(ptrI < ufo->startI + ufo->trueSize);
  #endif

  return ufo;
}

int ufDestroyObject(ufObject_t object_p){
  ufObject*   o = asUfo(object_p);
  ufInstance* i = o->instance;

  if(NULL != i){
    int res = -1, returnVal = -1, sendErr = 0;
    sem_t completionLock;
    tryPerrInt(res, sem_init(&completionLock, 0, 0), "error initializing the completion lock", semErr);

    // Init the free request
    ufAsyncMsg msg = (ufAsyncMsg) {.msgType = ufFreeMsg, .theUfo = o, .return_p = &returnVal, .completionLock_p = &completionLock};
    // send the request
    tryPerrInt(sendErr, sendMsg(i, &msg), "instance shutting down", shuttingDown);

    tryPerrInt(res, sem_wait(&completionLock), "error waiting for object destruction", awaitErr);
    if(returnVal) goto freeErr; // thats bad… don't free the object

    // cleanup
    free(o);
    sem_destroy(&completionLock);

    return 0;

    freeErr:
    awaitErr:
    shuttingDown:

    if(sendErr) free(o); // Only need to free the struct if shutting down
    sem_destroy(&completionLock);
    semErr:

    return sendErr ? 0 : res;
  }else{
    // instance shutting down, it frees everything but the struct
    free(o);
    return 0;
  }
}





<|MERGE_RESOLUTION|>--- conflicted
+++ resolved
@@ -198,15 +198,6 @@
 static int reclaimMemory(ufInstance* i, oroboros_item_t* chunkMetadata){
   if(0 == chunkMetadata->size)
     return 0; // this chunk was already reclaimed
-<<<<<<< HEAD
-  uint8_t* sha = (uint8_t*)alloca(BLAKE3_OUT_LEN);
-  blake3(chunkMetadata->address, chunkMetadata->size, sha);
-
-  // Let the compiler make this fast
-  bool isEqual = true;
-  for(int i = 0; i < BLAKE3_OUT_LEN; i++)
-    isEqual = isEqual && sha[i] == chunkMetadata->sha[i];
-=======
   // If a UFO is read only just discard the memory
   if(!asUfo(chunkMetadata->ufo)->config.readOnly){
     uint8_t* sha = (uint8_t*)alloca(BLAKE3_OUT_LEN);
@@ -216,7 +207,6 @@
     bool isEqual = true;
     for(int i = 0; i < BLAKE3_OUT_LEN; i++)
       isEqual = isEqual && sha[i] == chunkMetadata->sha[i];
->>>>>>> 131b5eba
 
     if(!isEqual){
       // When the memory changed write it out to the writeback file
@@ -347,11 +337,8 @@
           .address = (void *) faultAtLoadBoundaryAbsolute,
           .ufo     = ufo
   };
-<<<<<<< HEAD
-=======
   if(!ufo->config.readOnly)
     blake3(copySource, fillSizeBytes, chunkMetadata.sha);
->>>>>>> 131b5eba
 
   struct uffdio_copy copy = (struct uffdio_copy){
       .src = (uint64_t) copySource,
@@ -360,13 +347,8 @@
       .mode = 0};
   tryPerrNegOne(res, ufCopy(i, &copy), "error copying", error);
 
-<<<<<<< HEAD
-  //TODO CMYK 2020.05.26 : Blake 2 or 3 would be faster, but this was handy
-  blake3(copySource, fillSizeBytes, chunkMetadata.sha);
-=======
   if(!ufo->config.readOnly) // read only chunks don't need hashes
     blake3(copySource, fillSizeBytes, chunkMetadata.sha);
->>>>>>> 131b5eba
 
   assert(check_totals(i));
 
