
#include <stdlib.h>
#include <stddef.h>
#include <stdint.h>
#include <stdbool.h>
#include <assert.h>

#include "bTree.h"
#include "../unstdLib/vars.h"


/* getters */


bNode* getParent(bNode* n){ return n->metadata.parent; }
int    getKeyOccupancy(bNode* n){ return n->metadata.occupancy; }
void   setParent(bNode* n, bNode* p){ n->metadata.parent = p; }
void   setOccupancy(bNode* n, int o){ n->metadata.occupancy = o; }

static bool isLeaf(bNode* n){ return NULL == n->children[0]; }


void assertOccupancy(bNode* n){
#ifndef NDEBUG
  int seenKeys = 0, seenChildren = 0, i;
  for(i = 0; i < bMaxChildren; i++){
    seenKeys += (NULL == n->keys[i] ? 0 : 1);
    seenChildren += (NULL == n->children[i] ? 0 : 1);
  }
  seenChildren += (NULL == n->children[i] ? 0 : 1);

  assert(seenKeys + 1 == seenChildren);
  assert(seenKeys == getKeyOccupancy(n));
#endif
}

static int compare(bKey* k, uint64_t x){
  if(x <  k->start.i) return -1;
  if(x >= k->end.i  ) return 1;
  return 0;
}

#define   dupeIdx(i) (-((i) + 1))
#define posOnlyIdx(i) ((-i) - 1)

static int findInsertionPoint(bNode* node, uint64_t toFind){
  int i;
  for(i = 0; i < getKeyOccupancy(node); i++){
    bKey* k = node->keys[i];
    int cmp = compare(k, toFind);
    switch(cmp){
      case -1: return i;
      case  0: return dupeIdx(i); // found an exact match
      default: continue;
    }
  }
  return i;
}

/*
 * Insertion
 */

static bKey* nextKeyInTree(bNode* node, int insertionPoint){
  if(NULL == node)
    return NULL;
  const int occ = getKeyOccupancy(node);
  if(insertionPoint >= occ)
    return nextKeyInTree(getParent(node), 0);
  return node->keys[insertionPoint];
}

static void listInsert0(void** list, int length, int idx, void* element){
  for(int i = length; i > idx; i--)
    list[i] = list[i-1];
  list[idx] = element;
}
#define listInsert(list, length, idx, element) listInsert0((void**)list, length, idx, element)

<<<<<<< HEAD
static void listRemove(void** list, int length, int idx){
=======
static void listRemove0(void** list, int length, int idx){
>>>>>>> 88ce9485
  for(int i = idx; i < length; i++)
    list[i] = list[i+1];
  list[length-1] = NULL;
}
<<<<<<< HEAD
=======
#define listRemove(list, length, idx) listRemove0((void**)list, length, idx)
>>>>>>> 88ce9485

#define medianKeyIdx ((bMaxKeys - 1) >> 1)

static bNode* trySplitNode(bNode*);

static bNode* trySplitParent(bNode* relevantChild){
  trySplitNode(getParent(relevantChild));
  return getParent(relevantChild);
}

static bNode* splitNode(bNode* toSplit){
  assert(bMaxKeys == getKeyOccupancy(toSplit));
  bNode* parent = trySplitParent(toSplit);
  bNode* newNode = calloc(sizeof(bNode), 1);
  setParent(newNode, parent);

  /*Split up the children*/
  int i;
  int dstIdx;
  // The median index is the one that will get promoted, so we copy everything after that, hence +1
  int Z = medianKeyIdx + 1;
  for(i = Z; i < bMaxKeys; i++){
    dstIdx = Z - i;
    takeElement(toSplit->keys, newNode->keys[dstIdx], i, NULL);
    takeElement(toSplit->children, newNode->children[dstIdx], i, NULL);
    setParent(newNode->children[dstIdx], newNode);
  }
  //the last child pointer has an index one greater than the last key
  dstIdx = Z - i;
  takeElement(toSplit->children, newNode->children[dstIdx], i, NULL);

  /*Now insert the median key into the parent along with the pointer to the new node*/
  bKey* medianKey;
  takeElement(toSplit->keys, medianKey, medianKeyIdx, NULL);

  int ins = findInsertionPoint(parent, medianKey->start.i);
  assert(0 <= ins); // negtive numbers imply conflict, which we checked for elsewhere with regards to keys
  assert(getKeyOccupancy(parent) < bMaxKeys);

  listInsert(parent->keys, getKeyOccupancy(parent), ins, medianKey);
  // +1 because we are inserting to the right of the new key which was inserted at `ins`
  listInsert(parent->children, getKeyOccupancy(parent)+1, ins, newNode);

  setOccupancy(parent, getKeyOccupancy(parent)+1);
  assertOccupancy(parent);
  setOccupancy(toSplit, medianKeyIdx); //Index of the median key is the same as the number of elements left
  assertOccupancy(toSplit);
  setOccupancy(newNode, (bMaxKeys - medianKeyIdx) - 1);
  assertOccupancy(newNode);

  return newNode;
}


static bNode* trySplitNode(bNode* toSplit){
  if(bMaxChildren == getKeyOccupancy(toSplit))
    return splitNode(toSplit);
  return NULL;
}

bInsertResult bInsert(bNode* node, bKey* key){
  const int occ = getKeyOccupancy(node);
  if(0 == occ){ //TODO: is this needed?
    //First element of a node? We are the very first key in the tree
    setOccupancy(node, 1);
    node->keys[0] = key;
    return (bInsertResult) { 0, NULL};
  }

  int i = findInsertionPoint(node, key->start.i);
  if(i < 1){ // Potential in-place update
    int idx = posOnlyIdx(i);
    bKey* k = node->keys[idx];
    if(k->start.i != key->start.i || k->end.i != key->end.i)
      return (bInsertResult) {BInsertConflict, k};

    //Update in-place
    node->keys[idx] = key;
    return (bInsertResult) {0, k};
  }

  // No update in place, so we are inserting somewhere

  //First try to descend
  bNode* child = node->children[i];
  assert(isLeaf(node) == (NULL ==  child));
  if(NULL != child)
    return bInsert(child, key);

  // we are in the leaf

  /* see if this node requires splitting
     if this node is split simply go back up to the parent, which will decide if we belong in the new or old node
     even if more than one parent is split, it won't move our target node farther away than an adjacent sibling
     This is because
      • it splits before it sends a key up
      • We are greater than the dividing key to the left in the parent
      • we are less than the dividing key to the right in the parent
      • since we belong between those two keys and we don't change they keys in the parent before splitting there are only two cases to consider
       1. We still belong in this node and will simply be found again
       2. We belong in the new node
         · When this node is split we split the parent first and then resolve the parent of this node
         · We then proceed with our split and insert the new node into that parent
         · Thus we guarantee that our key belongs below the parent no matter how the tree above was split
   */
  if(NULL != trySplitNode(node))
    return bInsert(getParent(node), key);

  //This is the destination node
  //First check that we don't conflict with the next key in the tree. That is: our end doesn't overlap their end
  bKey* next = nextKeyInTree(node, i);
  if(NULL != next && key->end.i > next->start.i)
    return (bInsertResult) {BInsertConflict, next};

  //Finally insert
  listInsert(node->children, occ, i, key);
  return (bInsertResult) {0, NULL};
}

/*
 * Deletion
 */

#define StealLeft  1
#define StealRight 2

<<<<<<< HEAD
#define idxFromDirection(direction, node) (StealLeft  == direction ? 0 : (getOccupancy(node) - 1))
=======
/*
 * When stealing right the "leafmost" index is the one on the left (0)
 * This is because we want the first key from the right
 * Opposite with left, we find the key by going right repeatedly
 *  */
#define leafmostKeyIdxFromDirection(direction, node) (StealLeft == direction ? getKeyOccupancy(node) - 1 : 0)
#define leafmostChildIdxFromDirection(direction, node) (StealLeft == direction ? getKeyOccupancy(node): 0)

// Left is zero, right is the last key index
#define keyIdxFromDirection(direction, node) (StealLeft == direction ? 0 : getKeyOccupancy(node) - 1)
#define childIdxFromDirection(direction, node) (StealLeft == direction ? 0 : getKeyOccupancy(node))
>>>>>>> 88ce9485

#define noParent              1
#define treeError             2
#define noLeaf                3
#define noSibling             4
#define siblingWillUnderflow  5
<<<<<<< HEAD
=======
#define cannotRotate          6
>>>>>>> 88ce9485

static int findChildIdxInParent(bNode* child, int* idx){
  bNode* parent = getParent(child);
  if(NULL == parent)
<<<<<<< HEAD
    return noParent;
=======
    return noParent; // root
>>>>>>> 88ce9485

  for(int i = 0 ; i <= getKeyOccupancy(parent); i++){
    if(parent->children[i] == child){
      *idx = i;
      return 0;
    }
  }
  assert(0); // thats not good, we weren't a child of our parent?
  return treeError;
}

static int findStealableLeaf(bNode* startingNode, uint keyIdx, int* direction_p, bNode** leaf_p){
  assert(getKeyOccupancy(startingNode) > keyIdx);
  bNode* child;
  int direction = StealLeft;
  do{
<<<<<<< HEAD
  // Every key divides two branches, so start by going the correct direction
=======
    // Every key divides two branches, so start by going the correct direction
>>>>>>> 88ce9485
    if(StealLeft  == direction)
      child = startingNode->children[keyIdx];
    else
      child = startingNode->children[keyIdx+1];

    assert(NULL != child);

    while(!isLeaf(child)){
      //When stealing from the left we want to find the rightmost child in the left subtree ...
      if(StealLeft  == direction)
        child = child->children[getKeyOccupancy(child)];
      else // ... and vice versa
        child = child->children[0];
      assert(NULL != child);
    }
    if(getKeyOccupancy(child) > bMinKeys)
<<<<<<< HEAD
      goto done;
    switch(direction){
      case StealLeft : direction = StealRight; break;
      case StealRight: goto done;
      default:
        assert(false);
=======
      goto done; //Found a leaf with a key to spare

    switch(direction){ //Try the other direction
      case StealLeft : direction = StealRight; break;
      case StealRight: goto done; // Doesn't matter if there are not enough keys, we need something to rob
      default:
        assert(false); // We should never see a direction other than left or right
>>>>>>> 88ce9485
        goto err;
    }
  }while(true);
  done:

  if(child == startingNode)
    goto err;

  *direction_p = direction;
  *leaf_p      = child;
  return 0;

  err:
  *direction_p = 0;
  *leaf_p      = NULL;
  return noLeaf;
}

//TODO: always delete logically-"from" leafs, to do this we really are stealing from the leafs when working in internal nodes

<<<<<<< HEAD
static int findStealableSiblingKey(bNode* node, int* direction_p, bNode** sibling_p, int* stealIdx_p){
  assert(NULL != node);

  bNode* parent = getParent(node);
=======
static int findStealableSiblingKey(bNode* node, int* direction_p, bNode** sibling_p,
    int* stealKeyIdx_p, int* stealChildIdx_p, int* stealParentKeyIdx_p){
  assert(NULL != node);
  int ret = -1;

  bNode* parent = getParent(node);
  if(NULL == parent){
    ret = noSibling;
    goto err;
  }
>>>>>>> 88ce9485

  int direction;
  int idx;
  int status = findChildIdxInParent(node, &idx);
<<<<<<< HEAD
  if(status) // fails harmlessly at root
    goto _noSibling;

  bNode* toStealFrom = NULL;
  if(idx > 0){
=======
  if(status){ // Shouldn't be possible as of writing (CMYK 2019.04.18)
    ret = noSibling;
    goto err;
  }

  bNode* toStealFrom = NULL;
  if(idx > 0){
    // Go Left
>>>>>>> 88ce9485
    toStealFrom = parent->children[idx - 1];
    direction = StealLeft;
  }
  assert(toStealFrom != node); // Can't happen, we'd be index 0 and the if would have been bypassed
  if(NULL == toStealFrom || getKeyOccupancy(toStealFrom) <= bMinChildren){
    if(idx <= getKeyOccupancy(parent)){
<<<<<<< HEAD
=======
      // Go Right
>>>>>>> 88ce9485
      toStealFrom = parent->children[idx + 1];
      direction = StealRight;
      assert(toStealFrom != node); // Can't happen, we'd be the final idx and the if would have been bypassed
    }
  }

<<<<<<< HEAD
  if(NULL == toStealFrom)
    goto _noSibling;
=======
  if(NULL == toStealFrom){
    ret = noSibling;
    goto err;
  }
>>>>>>> 88ce9485

  int occupancy = getKeyOccupancy(toStealFrom);
  assert(occupancy > 0);

<<<<<<< HEAD
  *sibling_p   = toStealFrom;
  *direction_p = direction;
  *stealIdx_p  = idxFromDirection(direction, toStealFrom);
  return (occupancy > bMinKeys) ? 0 : siblingWillUnderflow;

  _noSibling:
  *sibling_p   = NULL;
  *direction_p = 0;
  *stealIdx_p  = -1;
  return noSibling;
}

#define cannotRotate 1

=======
  if(occupancy <= bMinKeys){
    ret = siblingWillUnderflow;
    goto err;
  }

  *sibling_p   = toStealFrom;
  *direction_p = direction;
  *stealKeyIdx_p  = leafmostKeyIdxFromDirection(direction, toStealFrom);
  *stealChildIdx_p  = leafmostChildIdxFromDirection(direction, toStealFrom);
  *stealParentKeyIdx_p = StealLeft ? idx - 1 : idx + 1;
  assert(*stealParentKeyIdx_p >= 0);
  assert(*stealParentKeyIdx_p < getKeyOccupancy(parent));
  return 0;

  err:
  *sibling_p   = NULL;
  *direction_p = 0;
  *stealKeyIdx_p  = -1;
  *stealChildIdx_p  = -1;
  *stealParentKeyIdx_p = -1;
  return ret;
}

>>>>>>> 88ce9485
static int tryRotate(bNode* node){
  bNode* parent = getParent(node);
  if(NULL == parent)
    return cannotRotate;

<<<<<<< HEAD
  int direction, stealIdx;
  bNode* sibling;
  int status = findStealableSiblingKey(node, &direction, &sibling, &stealIdx);
  if(status)
    return cannotRotate;

  bKey* newParentKey = sibling->keys[stealIdx];
  assert(NULL != newParentKey);
  listRemove(sibling->keys, getKeyOccupancy(sibling ), stealIdx);

//  int insertIdx = idxFromDirection(direction, node);
//  listInsert0(node-> keys, getKeyOccupancy(node), insertIdx, newParentKey);
=======
  int direction, stealKeyIdx, stealChildIdx, stealParentKeyIdx;
  bNode* sibling;
  int status = findStealableSiblingKey(node, &direction, &sibling, &stealKeyIdx, &stealChildIdx, &stealParentKeyIdx);
  if(status)
    return cannotRotate;

  // Parent key comes from sibling
  bKey* newParentKey = sibling->keys[stealKeyIdx];
  assert(NULL != newParentKey);
  // Our new key comes from the parent
  bKey* newKey = parent->keys[stealParentKeyIdx];
  assert(NULL != newKey);
  // Our new child pointer comes from the sibling
  bNode* newChildPointer = sibling->children[stealChildIdx];
  assert(NULL != newChildPointer);

  int siblingOcc = getKeyOccupancy(sibling);
  int newSiblingOcc = siblingOcc - 1;
  assert(newSiblingOcc >= bMinKeys);
  // Take the elements from the sibling
  listRemove(sibling->keys, siblingOcc, stealKeyIdx);
  listRemove(sibling->children, siblingOcc + 1, stealChildIdx);
  // Set the sibling's occupancy
  setOccupancy(sibling, newSiblingOcc);

  int nodeOcc = getKeyOccupancy(node);
  int newOcc = nodeOcc + 1;
  assert(bMaxKeys >= newOcc);

  int insertKeyIdx = keyIdxFromDirection(direction, node);
  int insertChildIdx = childIdxFromDirection(direction, node);
  // Move things into place
  parent->keys[stealParentKeyIdx] = newParentKey;
  listInsert(node->keys, nodeOcc, insertKeyIdx, newKey);
  listInsert(node->children, nodeOcc+1, insertChildIdx, newChildPointer);
  setOccupancy(node, newOcc);

  return 0;
}

static int mergeWithSibling(bNode* node){
  bNode* parent = getParent(node);
  assert(NULL != parent); // Root

  int direction, idx;
  int status = findChildIdxInParent(node, &idx);
  if(status){
    assert(false);
    return treeError;
  }

  //If we are the first key then merge right, otherwise merge left
  direction = (0 == idx) ? StealRight : StealLeft;
  int siblingIdx = StealLeft ? idx - 1 : idx + 1;

  bNode* sibling = parent->children[siblingIdx];
  assert(NULL != sibling);
  //Both of our siblings weren't able to donate a key, so it should always be possible to merge with either
  assert(getKeyOccupancy(node) + getKeyOccupancy(sibling) <= bMaxKeys);
  //TODO: Steal a key from the parent and sandwich the two siblings
>>>>>>> 88ce9485

}

static bKey* rebalanceAfterDelete(bNode* node, bKey* removed){
<<<<<<< HEAD
  if(getKeyOccupancy(node) >= bMinKeys || NULL == getParent(node))
    return removed; // Done

  //TODO: everything

  /* rotates */


  /* parent stealing & further rebalancing */

=======
  if( getKeyOccupancy(node) >= bMinKeys // No balance needed
      || NULL == getParent(node)) // Root
    return removed; // Done

  /* rotation is preffered to stealing from the parent*/
  if(!tryRotate(node))
    return removed;

  /* parent stealing & further rebalancing */
  mergeWithSibling(node);
>>>>>>> 88ce9485
  return removed;
}

bKey* bRemove(bNode* node, bKey* toRemove){
  if(NULL == node) return NULL; // Not found

  bKey* removed;
<<<<<<< HEAD
  int i = findInsertionPoint(node, toRemove->start);
=======
  int i = findInsertionPoint(node, toRemove->start.i);
>>>>>>> 88ce9485
  if(i < 0){ // potential match
    int idx = posOnlyIdx(i);
    removed = node->keys[idx];
    assert(NULL != removed);

    if(toRemove->start.i != removed->start.i || toRemove->end.i != removed->end.i)
      return NULL; // Not an exact match

    if(isLeaf(node)){
<<<<<<< HEAD
      listRemove(node->keys, getOccupancy(node), idx);
=======
      listRemove(node->keys, getKeyOccupancy(node), idx);
>>>>>>> 88ce9485
      return rebalanceAfterDelete(node, removed);
    }else{
      //TODO: steal a key from a leaf and then start rebalance at the leaf
    }

    //TODO: how do we get the new root, if root was changed?
  }else{
    //recurse
<<<<<<< HEAD
    bNode child = node->children[i];
=======
    bNode* child = node->children[i];
>>>>>>> 88ce9485
    assert(isLeaf(node) || child != NULL);
    return bRemove(child, toRemove);
  }
}


void* bLookup(bNode* node, uint64_t toFind){
  if(NULL == node) return NULL; // No child, not foud

  const int i = findInsertionPoint(node, toFind);
  if(i < 0)
    return node->keys[posOnlyIdx(i)]->value;
  else
    return bLookup(node->children[i], toFind);
}
<|MERGE_RESOLUTION|>--- conflicted
+++ resolved
@@ -77,19 +77,12 @@
 }
 #define listInsert(list, length, idx, element) listInsert0((void**)list, length, idx, element)
 
-<<<<<<< HEAD
-static void listRemove(void** list, int length, int idx){
-=======
 static void listRemove0(void** list, int length, int idx){
->>>>>>> 88ce9485
   for(int i = idx; i < length; i++)
     list[i] = list[i+1];
   list[length-1] = NULL;
 }
-<<<<<<< HEAD
-=======
 #define listRemove(list, length, idx) listRemove0((void**)list, length, idx)
->>>>>>> 88ce9485
 
 #define medianKeyIdx ((bMaxKeys - 1) >> 1)
 
@@ -216,9 +209,6 @@
 #define StealLeft  1
 #define StealRight 2
 
-<<<<<<< HEAD
-#define idxFromDirection(direction, node) (StealLeft  == direction ? 0 : (getOccupancy(node) - 1))
-=======
 /*
  * When stealing right the "leafmost" index is the one on the left (0)
  * This is because we want the first key from the right
@@ -230,26 +220,18 @@
 // Left is zero, right is the last key index
 #define keyIdxFromDirection(direction, node) (StealLeft == direction ? 0 : getKeyOccupancy(node) - 1)
 #define childIdxFromDirection(direction, node) (StealLeft == direction ? 0 : getKeyOccupancy(node))
->>>>>>> 88ce9485
 
 #define noParent              1
 #define treeError             2
 #define noLeaf                3
 #define noSibling             4
 #define siblingWillUnderflow  5
-<<<<<<< HEAD
-=======
 #define cannotRotate          6
->>>>>>> 88ce9485
 
 static int findChildIdxInParent(bNode* child, int* idx){
   bNode* parent = getParent(child);
   if(NULL == parent)
-<<<<<<< HEAD
-    return noParent;
-=======
     return noParent; // root
->>>>>>> 88ce9485
 
   for(int i = 0 ; i <= getKeyOccupancy(parent); i++){
     if(parent->children[i] == child){
@@ -266,11 +248,7 @@
   bNode* child;
   int direction = StealLeft;
   do{
-<<<<<<< HEAD
-  // Every key divides two branches, so start by going the correct direction
-=======
     // Every key divides two branches, so start by going the correct direction
->>>>>>> 88ce9485
     if(StealLeft  == direction)
       child = startingNode->children[keyIdx];
     else
@@ -287,14 +265,6 @@
       assert(NULL != child);
     }
     if(getKeyOccupancy(child) > bMinKeys)
-<<<<<<< HEAD
-      goto done;
-    switch(direction){
-      case StealLeft : direction = StealRight; break;
-      case StealRight: goto done;
-      default:
-        assert(false);
-=======
       goto done; //Found a leaf with a key to spare
 
     switch(direction){ //Try the other direction
@@ -302,7 +272,6 @@
       case StealRight: goto done; // Doesn't matter if there are not enough keys, we need something to rob
       default:
         assert(false); // We should never see a direction other than left or right
->>>>>>> 88ce9485
         goto err;
     }
   }while(true);
@@ -323,12 +292,6 @@
 
 //TODO: always delete logically-"from" leafs, to do this we really are stealing from the leafs when working in internal nodes
 
-<<<<<<< HEAD
-static int findStealableSiblingKey(bNode* node, int* direction_p, bNode** sibling_p, int* stealIdx_p){
-  assert(NULL != node);
-
-  bNode* parent = getParent(node);
-=======
 static int findStealableSiblingKey(bNode* node, int* direction_p, bNode** sibling_p,
     int* stealKeyIdx_p, int* stealChildIdx_p, int* stealParentKeyIdx_p){
   assert(NULL != node);
@@ -339,18 +302,10 @@
     ret = noSibling;
     goto err;
   }
->>>>>>> 88ce9485
 
   int direction;
   int idx;
   int status = findChildIdxInParent(node, &idx);
-<<<<<<< HEAD
-  if(status) // fails harmlessly at root
-    goto _noSibling;
-
-  bNode* toStealFrom = NULL;
-  if(idx > 0){
-=======
   if(status){ // Shouldn't be possible as of writing (CMYK 2019.04.18)
     ret = noSibling;
     goto err;
@@ -359,52 +314,27 @@
   bNode* toStealFrom = NULL;
   if(idx > 0){
     // Go Left
->>>>>>> 88ce9485
     toStealFrom = parent->children[idx - 1];
     direction = StealLeft;
   }
   assert(toStealFrom != node); // Can't happen, we'd be index 0 and the if would have been bypassed
   if(NULL == toStealFrom || getKeyOccupancy(toStealFrom) <= bMinChildren){
     if(idx <= getKeyOccupancy(parent)){
-<<<<<<< HEAD
-=======
       // Go Right
->>>>>>> 88ce9485
       toStealFrom = parent->children[idx + 1];
       direction = StealRight;
       assert(toStealFrom != node); // Can't happen, we'd be the final idx and the if would have been bypassed
     }
   }
 
-<<<<<<< HEAD
-  if(NULL == toStealFrom)
-    goto _noSibling;
-=======
   if(NULL == toStealFrom){
     ret = noSibling;
     goto err;
   }
->>>>>>> 88ce9485
 
   int occupancy = getKeyOccupancy(toStealFrom);
   assert(occupancy > 0);
 
-<<<<<<< HEAD
-  *sibling_p   = toStealFrom;
-  *direction_p = direction;
-  *stealIdx_p  = idxFromDirection(direction, toStealFrom);
-  return (occupancy > bMinKeys) ? 0 : siblingWillUnderflow;
-
-  _noSibling:
-  *sibling_p   = NULL;
-  *direction_p = 0;
-  *stealIdx_p  = -1;
-  return noSibling;
-}
-
-#define cannotRotate 1
-
-=======
   if(occupancy <= bMinKeys){
     ret = siblingWillUnderflow;
     goto err;
@@ -428,26 +358,11 @@
   return ret;
 }
 
->>>>>>> 88ce9485
 static int tryRotate(bNode* node){
   bNode* parent = getParent(node);
   if(NULL == parent)
     return cannotRotate;
 
-<<<<<<< HEAD
-  int direction, stealIdx;
-  bNode* sibling;
-  int status = findStealableSiblingKey(node, &direction, &sibling, &stealIdx);
-  if(status)
-    return cannotRotate;
-
-  bKey* newParentKey = sibling->keys[stealIdx];
-  assert(NULL != newParentKey);
-  listRemove(sibling->keys, getKeyOccupancy(sibling ), stealIdx);
-
-//  int insertIdx = idxFromDirection(direction, node);
-//  listInsert0(node-> keys, getKeyOccupancy(node), insertIdx, newParentKey);
-=======
   int direction, stealKeyIdx, stealChildIdx, stealParentKeyIdx;
   bNode* sibling;
   int status = findStealableSiblingKey(node, &direction, &sibling, &stealKeyIdx, &stealChildIdx, &stealParentKeyIdx);
@@ -508,23 +423,10 @@
   //Both of our siblings weren't able to donate a key, so it should always be possible to merge with either
   assert(getKeyOccupancy(node) + getKeyOccupancy(sibling) <= bMaxKeys);
   //TODO: Steal a key from the parent and sandwich the two siblings
->>>>>>> 88ce9485
 
 }
 
 static bKey* rebalanceAfterDelete(bNode* node, bKey* removed){
-<<<<<<< HEAD
-  if(getKeyOccupancy(node) >= bMinKeys || NULL == getParent(node))
-    return removed; // Done
-
-  //TODO: everything
-
-  /* rotates */
-
-
-  /* parent stealing & further rebalancing */
-
-=======
   if( getKeyOccupancy(node) >= bMinKeys // No balance needed
       || NULL == getParent(node)) // Root
     return removed; // Done
@@ -535,7 +437,6 @@
 
   /* parent stealing & further rebalancing */
   mergeWithSibling(node);
->>>>>>> 88ce9485
   return removed;
 }
 
@@ -543,11 +444,7 @@
   if(NULL == node) return NULL; // Not found
 
   bKey* removed;
-<<<<<<< HEAD
-  int i = findInsertionPoint(node, toRemove->start);
-=======
   int i = findInsertionPoint(node, toRemove->start.i);
->>>>>>> 88ce9485
   if(i < 0){ // potential match
     int idx = posOnlyIdx(i);
     removed = node->keys[idx];
@@ -557,11 +454,7 @@
       return NULL; // Not an exact match
 
     if(isLeaf(node)){
-<<<<<<< HEAD
-      listRemove(node->keys, getOccupancy(node), idx);
-=======
       listRemove(node->keys, getKeyOccupancy(node), idx);
->>>>>>> 88ce9485
       return rebalanceAfterDelete(node, removed);
     }else{
       //TODO: steal a key from a leaf and then start rebalance at the leaf
@@ -570,11 +463,7 @@
     //TODO: how do we get the new root, if root was changed?
   }else{
     //recurse
-<<<<<<< HEAD
-    bNode child = node->children[i];
-=======
     bNode* child = node->children[i];
->>>>>>> 88ce9485
     assert(isLeaf(node) || child != NULL);
     return bRemove(child, toRemove);
   }
